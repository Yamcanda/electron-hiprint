--- conflicted
+++ resolved
@@ -753,9 +753,6 @@
   address: _address,
   initServeEvent,
   initClientEvent,
-<<<<<<< HEAD
   getCurrentPrintStatusByName,
-=======
   getMachineId,
->>>>>>> dba4f982
 };