--- conflicted
+++ resolved
@@ -105,17 +105,10 @@
     "node-machine-id": "^1.1.12",
     "nzh": "^1.0.14",
     "pdf-to-printer": "^5.6.0",
-<<<<<<< HEAD
     "socket.io": "^4.8.1",
     "socket.io-client": "^4.8.1",
-    "sqlite3": "5.1.6",
+    "sqlite3": "5.1.7",
     "unix-print": "^1.3.2",
-=======
-    "socket.io": "^3.1.0",
-    "socket.io-client": "^3.1.0",
-    "sqlite3": "5.1.7",
-    "unix-print": "^1.2.0",
->>>>>>> 5fe0772e
     "uuid": "^11.0.3",
     "win32-pdf-printer": "^5.0.0"
   },
