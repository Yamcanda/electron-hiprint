"use strict";

const { app, BrowserWindow, ipcMain } = require("electron");
const path = require("path");
const os = require("os");
const fs = require("fs");
const { printPdf, printPdfBlob } = require("./pdf-print");
const { store, getCurrentPrintStatusByName } = require("../tools/utils");
const db = require("../tools/database");
const dayjs = require("dayjs");
const { v7: uuidv7 } = require("uuid");

/**
 * @description: 创建打印窗口
 * @return {BrowserWindow} PRINT_WINDOW 打印窗口
 */
async function createPrintWindow() {
  const windowOptions = {
    width: 100, // 窗口宽度
    height: 100, // 窗口高度
    show: false, // 不显示
    webPreferences: {
      contextIsolation: false, // 设置此项为false后，才可在渲染进程中使用electron api
      nodeIntegration: true,
    },
    // 为窗口设置背景色可能优化字体模糊问题
    // https://www.electronjs.org/zh/docs/latest/faq#文字看起来很模糊这是什么原因造成的怎么解决这个问题呢
    backgroundColor: "#fff",
  };

  // 创建打印窗口
  PRINT_WINDOW = new BrowserWindow(windowOptions);

  // 加载打印渲染进程页面
  let printHtml = path.join("file://", app.getAppPath(), "/assets/print.html");
  PRINT_WINDOW.webContents.loadURL(printHtml);

  // 未打包时打开开发者工具
  // if (!app.isPackaged) {
  //   PRINT_WINDOW.webContents.openDevTools();
  // }

  // 绑定窗口事件
  initPrintEvent();

  return PRINT_WINDOW;
}

/**
 * @description: 绑定打印窗口事件
 * @return {Void}
 */
function initPrintEvent() {
  ipcMain.on("getPrinterList", (event) => {
    PRINT_WINDOW.webContents.getPrintersAsync().then(printers => {
      event.sender.send('printerList', printers);
    });
  });

  ipcMain.on("print-new-test", async (event, data) => {
    console.info(data);
    PRINT_WINDOW.webContents.send("print-new", data);
  });

  ipcMain.on("do", async (event, data) => {
    // log(`${data.html}`); // for debug
    var st = new Date().getTime();
    let socket = null;
    if (data.clientType === "local") {
      socket = SOCKET_SERVER.sockets.sockets.get(data.socketId);
    } else {
      socket = SOCKET_CLIENT;
    }
    const printers = await PRINT_WINDOW.webContents.getPrintersAsync();
    let havePrinter = false;
    let defaultPrinter = data.printer || store.get("defaultPrinter", "");
    let printerError = false;
    printers.forEach((element) => {
      // 获取默认打印机
      if (
        element.isDefault &&
        (defaultPrinter == "" || defaultPrinter == void 0)
      ) {
        defaultPrinter = element.name;
      }
      // 判断打印机是否存在
      if (element.name === defaultPrinter) {
        // todo: 打印机状态对照表
        // win32: https://learn.microsoft.com/en-us/windows/win32/printdocs/printer-info-2
        // cups: https://www.cups.org/doc/cupspm.html#ipp_status_e
        if (process.platform === "win32") {
          if (element.status != 0) {
            printerError = true;
          }
        } else {
          if (element.status != 3) {
            printerError = true;
          }
        }
        havePrinter = true;
      }
    });
    if (printerError) {
      const { StatusMsg } = getCurrentPrintStatusByName(defaultPrinter);
      console.log(
        `${data.replyId ? "中转服务" : "插件端"} ${socket.id} 模板 【${
          data.templateId
        }】 打印失败，打印机异常，打印机：${defaultPrinter}, 打印机状态：${StatusMsg}`,
      );
      socket &&
        socket.emit("error", {
          msg: data.printer + "打印机异常",
          templateId: data.templateId,
          replyId: data.replyId,
        });
      if (data.taskId) {
        // 通过 taskMap 调用 task done 回调
        PRINT_RUNNER_DONE[data.taskId]();
        delete PRINT_RUNNER_DONE[data.taskId];
      }
      MAIN_WINDOW.webContents.send("printTask", PRINT_RUNNER.isBusy());
      return;
    }
    let deviceName = defaultPrinter;

    const logPrintResult = (status, errorMessage = "") => {
      db.run(
        `INSERT INTO print_logs (socketId, clientType, printer, templateId, data, pageNum, status, rePrintAble, errorMessage) VALUES (?, ?, ?, ?, ?, ?, ?, ?, ?)`,
        [
          socket?.id,
          data.clientType,
          deviceName,
          data.templateId,
          JSON.stringify(data),
          data.pageNum,
          status,
          data.rePrintAble ?? 1,
          errorMessage,
        ],
        (err) => {
          if (err) {
            console.error("Failed to log print result", err);
          }
        },
      );

      db.get(
        `SELECT COUNT(*) AS count FROM print_logs`,
        (err, row) => {
          if (err) {
            console.error("Failed to log print result", err);
            return;
          }
          
          if (row.count > 100) {
            db.run(`DELETE FROM print_logs WHERE id IN (SELECT id FROM print_logs ORDER BY id ASC LIMIT ?)`,
              [row.count - 100],
              (err) => {
                if (err) {
                  console.error("Failed to cleanup old print logs", err);
                }
              }
            );
          }
        },
      );
    };

    // pdf 打印
    let isPdf = data.type && `${data.type}`.toLowerCase() === "pdf";
    if (isPdf) {
      const pdfPath = path.join(
        store.get("pdfPath") || os.tmpdir(),
        "hiprint",
        dayjs().format(`YYYY_MM_DD HH_mm_ss_`) + `${uuidv7()}.pdf`,
      );
      fs.mkdirSync(path.dirname(pdfPath), {
        recursive: true,
      });
      PRINT_WINDOW.webContents
        .printToPDF({
          landscape: data.landscape ?? false, // 横向打印
          displayHeaderFooter: data.displayHeaderFooter ?? false, // 显示页眉页脚
          printBackground: data.printBackground ?? true, // 打印背景色
          scale: data.scale ?? 1, // 渲染比例 默认 1
          pageSize: data.pageSize,
          margins: data.margins ?? {
            marginType: "none",
          }, // 边距
          pageRanges: data.pageRanges, // 打印页数范围
          headerTemplate: data.headerTemplate, // 页头模板 (html)
          footerTemplate: data.footerTemplate, // 页脚模板 (html)
          preferCSSPageSize: data.preferCSSPageSize ?? false,
        })
        .then((pdfData) => {
          fs.writeFileSync(pdfPath, pdfData);
          printPdf(pdfPath, deviceName, data)
            .then(() => {
              console.log(
                `${data.replyId ? "中转服务" : "插件端"} ${socket.id} 模板 【${
                  data.templateId
                }】 打印成功，打印类型：PDF，打印机：${deviceName}，页数：${
                  data.pageNum
                }`,
              );
              if (socket) {
                const result = {
                  msg: "打印成功",
                  templateId: data.templateId,
                  replyId: data.replyId,
                };
                socket.emit("successs", result); // 兼容 vue-plugin-hiprint 0.0.56 之前包
                socket.emit("success", result);
              }
              logPrintResult("success");
            })
            .catch((err) => {
              console.log(
                `${data.replyId ? "中转服务" : "插件端"} ${socket.id} 模板 【${
                  data.templateId
                }】 打印失败，打印类型：PDF，打印机：${deviceName}，原因：${
                  err.message
                }`,
              );
              socket &&
                socket.emit("error", {
                  msg: "打印失败: " + err.message,
                  templateId: data.templateId,
                  replyId: data.replyId,
                });
              logPrintResult("failed", err.message);
            })
            .finally(() => {
              if (data.taskId) {
                // 通过taskMap 调用 task done 回调
                PRINT_RUNNER_DONE[data.taskId]();
                // 删除 task
                delete PRINT_RUNNER_DONE[data.taskId];
              }
              MAIN_WINDOW.webContents.send("printTask", PRINT_RUNNER.isBusy());
            });
        });
      return;
    }
    // url_pdf 打印
    const isUrlPdf = data.type && `${data.type}`.toLowerCase() === "url_pdf";
    if (isUrlPdf) {
      printPdf(data.pdf_path, deviceName, data)
        .then(() => {
          console.log(
            `${data.replyId ? "中转服务" : "插件端"} ${socket.id} 模板 【${
              data.templateId
            }】 打印成功，打印类型：URL_PDF，打印机：${deviceName}，页数：${
              data.pageNum
            }`,
          );
          if (socket) {
            checkPrinterStatus(deviceName, () => {
              const result = {
                msg: "打印成功",
                templateId: data.templateId,
                replyId: data.replyId,
              };
              socket.emit("successs", result); // 兼容 vue-plugin-hiprint 0.0.56 之前包
              socket.emit("success", result);
            });
          }
          logPrintResult("success");
        })
        .catch((err) => {
          console.log(
            `${data.replyId ? "中转服务" : "插件端"} ${socket.id} 模板 【${
              data.templateId
            }】 打印失败，打印类型：URL_PDF，打印机：${deviceName}，原因：${
              err.message
            }`,
          );
          socket &&
            socket.emit("error", {
              msg: "打印失败: " + err.message,
              templateId: data.templateId,
              replyId: data.replyId,
            });
          logPrintResult("failed", err.message);
        })
        .finally(() => {
          if (data.taskId) {
            // 通过 taskMap 调用 task done 回调
            PRINT_RUNNER_DONE[data.taskId]();
            // 删除 task
            delete PRINT_RUNNER_DONE[data.taskId];
          }
          MAIN_WINDOW.webContents.send("printTask", PRINT_RUNNER.isBusy());
        });
      return;
    }

    // blob_pdf 打印 - 直接接收二进制PDF数据
    const isBlobPdf = data.type && `${data.type}`.toLowerCase() === "blob_pdf";
    if (isBlobPdf) {
      // 验证必要参数
      if (!data.pdf_blob) {
        const errorMsg = "blob_pdf类型打印缺少pdf_blob参数";
        console.log(
          `${data.replyId ? "中转服务" : "插件端"} ${socket?.id} 模板 【${
            data.templateId
          }】 打印失败，原因：${errorMsg}`,
        );
        socket &&
        socket.emit("error", {
          msg: errorMsg,
          templateId: data.templateId,
          replyId: data.replyId,
        });
        logPrintResult("failed", errorMsg);
        if (data.taskId) {
          PRINT_RUNNER_DONE[data.taskId]();
          delete PRINT_RUNNER_DONE[data.taskId];
        }
        MAIN_WINDOW.webContents.send("printTask", PRINT_RUNNER.isBusy());
        return;
      }
      let pdfBlob = data.pdf_blob;
      delete data.pdf_blob;
      printPdfBlob(pdfBlob, deviceName, data)
        .then(() => {
          console.log(
            `${data.replyId ? "中转服务" : "插件端"} ${socket.id} 模板 【${
              data.templateId
            }】 打印成功，打印类型：BLOB_PDF，打印机：${deviceName}，页数：${
              data.pageNum
            }`,
          );
          if (socket) {
            checkPrinterStatus(deviceName, () => {
              const result = {
                msg: "打印成功",
                templateId: data.templateId,
                replyId: data.replyId,
              };
              socket.emit("successs", result); // 兼容 vue-plugin-hiprint 0.0.56 之前包
              socket.emit("success", result);
            });
          }
          logPrintResult("success");
        })
        .catch((err) => {
          console.log(
            `${data.replyId ? "中转服务" : "插件端"} ${socket.id} 模板 【${
              data.templateId
            }】 打印失败，打印类型：BLOB_PDF，打印机：${deviceName}，原因：${
              err.message
            }`,
          );
          socket &&
          socket.emit("error", {
            msg: "打印失败: " + err.message,
            templateId: data.templateId,
            replyId: data.replyId,
          });
          logPrintResult("failed", err.message);
        })
        .finally(() => {
          if (data.taskId) {
            // 通过 taskMap 调用 task done 回调
            PRINT_RUNNER_DONE[data.taskId]();
            // 删除 task
            delete PRINT_RUNNER_DONE[data.taskId];
          }
          MAIN_WINDOW.webContents.send("printTask", PRINT_RUNNER.isBusy());
        });
      return;
    }
    // 打印 详见https://www.electronjs.org/zh/docs/latest/api/web-contents
    PRINT_WINDOW.webContents.print(
      {
        silent: data.silent ?? true, // 静默打印
        printBackground: data.printBackground ?? true, // 是否打印背景
        deviceName: deviceName, // 打印机名称
        color: data.color ?? true, // 是否打印颜色
        margins: data.margins ?? {
          marginType: "none",
        }, // 边距
        landscape: data.landscape ?? false, // 是否横向打印
        scaleFactor: data.scaleFactor ?? 100, // 打印缩放比例
        pagesPerSheet: data.pagesPerSheet ?? 1, // 每张纸的页数
        collate: data.collate ?? true, // 是否排序
        copies: data.copies ?? 1, // 打印份数
        pageRanges: data.pageRanges ?? {}, // 打印页数
        duplexMode: data.duplexMode, // 打印模式 simplex,shortEdge,longEdge
        dpi: data.dpi ?? 300, // 打印机DPI
        header: data.header, // 打印头
        footer: data.footer, // 打印尾
        pageSize: data.pageSize, // 打印纸张
      },
      (success, failureReason) => {
        if (success) {
<<<<<<< HEAD
          var printTime = (new Date().getTime()) - st;
          log(
=======
          console.log(
>>>>>>> 5fe0772e
            `${data.replyId ? "中转服务" : "插件端"} ${socket?.id} 模板 【${
              data.templateId
            }】 打印成功，打印类型 HTML，打印机：${deviceName}，页数：${
              data.pageNum
            }，time: ${printTime}`,
          );
          logPrintResult("success");
        } else {
          console.log(
            `${data.replyId ? "中转服务" : "插件端"} ${socket?.id} 模板 【${
              data.templateId
            }】 打印失败，打印类型 HTML，打印机：${deviceName}，原因：${failureReason}`,
          );
          logPrintResult("failed", failureReason);
        }
        if (socket) {
          if (success) {
            const result = {
              msg: "打印成功",
              templateId: data.templateId,
              replyId: data.replyId,
            };
            //socket.emit("successs", result); // 兼容 vue-plugin-hiprint 0.0.56 之前包
            socket.emit("success", result);
          } else {
            socket.emit("error", {
              msg: failureReason,
              templateId: data.templateId,
              replyId: data.replyId,
            });
          }
        }
        // 通过 taskMap 调用 task done 回调
        if (data.taskId) {
          PRINT_RUNNER_DONE[data.taskId] && PRINT_RUNNER_DONE[data.taskId]();
          // 删除 task
          delete (PRINT_RUNNER_DONE[data.taskId] && PRINT_RUNNER_DONE[data.taskId]);
        }
        MAIN_WINDOW.webContents.send("printTask", PRINT_RUNNER.isBusy());
      },
    );
  });
}

function checkPrinterStatus(deviceName, callback) {
  const intervalId = setInterval(() => {
    PRINT_WINDOW.webContents
      .getPrintersAsync()
      .then((printers) => {
        const printer = printers.find((printer) => printer.name === deviceName);
        console.log(`current printer: ${JSON.stringify(printer)}`);
        const ISCAN_STATUS = process.platform === "win32" ? 0 : 3;
        if (printer && printer.status === ISCAN_STATUS) {
          callback && callback();
          clearInterval(intervalId); // Stop polling when status is 0
          console.log(
            `Printer ${deviceName} is now ready (status: ${ISCAN_STATUS})`,
          );
          // You can add any additional logic here for when the printer is ready
        }
      })
      .catch((error) => {
        clearInterval(intervalId); // Also clear interval on error
        console.log(`Error checking printer status: ${error}`);
      });
  }, 1000); // Check every 1 second (adjust interval as needed)

  return intervalId; // Return the interval ID in case you need to cancel it externally
}

module.exports = async () => {
  // 创建打印窗口
  await createPrintWindow();
};<|MERGE_RESOLUTION|>--- conflicted
+++ resolved
@@ -63,7 +63,7 @@
   });
 
   ipcMain.on("do", async (event, data) => {
-    // log(`${data.html}`); // for debug
+    // console.log(`${data.html}`); // for debug
     var st = new Date().getTime();
     let socket = null;
     if (data.clientType === "local") {
@@ -144,6 +144,7 @@
         },
       );
 
+      // 限制防止 sqlite 数据量太大
       db.get(
         `SELECT COUNT(*) AS count FROM print_logs`,
         (err, row) => {
@@ -152,9 +153,9 @@
             return;
           }
           
-          if (row.count > 100) {
+          if (row.count > 10000) {
             db.run(`DELETE FROM print_logs WHERE id IN (SELECT id FROM print_logs ORDER BY id ASC LIMIT ?)`,
-              [row.count - 100],
+              [row.count - 10000],
               (err) => {
                 if (err) {
                   console.error("Failed to cleanup old print logs", err);
@@ -271,7 +272,7 @@
           console.log(
             `${data.replyId ? "中转服务" : "插件端"} ${socket.id} 模板 【${
               data.templateId
-            }】 打印失败，打印类型：URL_PDF，打印机：${deviceName}，原因：${
+            }】 打印失败，打印类型：URL_PDF，打印机：${deviceName}，url: ${data.pdf_path}，原因：${
               err.message
             }`,
           );
@@ -338,7 +339,7 @@
                 templateId: data.templateId,
                 replyId: data.replyId,
               };
-              socket.emit("successs", result); // 兼容 vue-plugin-hiprint 0.0.56 之前包
+              // socket.emit("successs", result); // 兼容 vue-plugin-hiprint 0.0.56 之前包
               socket.emit("success", result);
             });
           }
@@ -395,12 +396,8 @@
       },
       (success, failureReason) => {
         if (success) {
-<<<<<<< HEAD
           var printTime = (new Date().getTime()) - st;
-          log(
-=======
-          console.log(
->>>>>>> 5fe0772e
+          console.log(
             `${data.replyId ? "中转服务" : "插件端"} ${socket?.id} 模板 【${
               data.templateId
             }】 打印成功，打印类型 HTML，打印机：${deviceName}，页数：${
